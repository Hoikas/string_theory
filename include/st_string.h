/*  Copyright (c) 2016 Michael Hansen

    Permission is hereby granted, free of charge, to any person obtaining a
    copy of this software and associated documentation files (the "Software"),
    to deal in the Software without restriction, including without limitation
    the rights to use, copy, modify, merge, publish, distribute, sublicense,
    and/or sell copies of the Software, and to permit persons to whom the
    Software is furnished to do so, subject to the following conditions:

    The above copyright notice and this permission notice shall be included in
    all copies or substantial portions of the Software.

    THE SOFTWARE IS PROVIDED "AS IS", WITHOUT WARRANTY OF ANY KIND, EXPRESS OR
    IMPLIED, INCLUDING BUT NOT LIMITED TO THE WARRANTIES OF MERCHANTABILITY,
    FITNESS FOR A PARTICULAR PURPOSE AND NONINFRINGEMENT. IN NO EVENT SHALL THE
    AUTHORS OR COPYRIGHT HOLDERS BE LIABLE FOR ANY CLAIM, DAMAGES OR OTHER
    LIABILITY, WHETHER IN AN ACTION OF CONTRACT, TORT OR OTHERWISE, ARISING
    FROM, OUT OF OR IN CONNECTION WITH THE SOFTWARE OR THE USE OR OTHER
    DEALINGS IN THE SOFTWARE. */

#ifndef _ST_STRING_H
#define _ST_STRING_H

#include <vector>
#include <functional>

#ifdef ST_HAVE_INT64
#   include <cstdint>
#endif

#include "st_string_helpers.h"

#if !defined(ST_NO_STL_STRINGS)
#   if defined(ST_HAVE_CXX17_FILESYSTEM)
#       include <filesystem>
#   endif
#   if defined(ST_HAVE_EXPERIMENTAL_FILESYSTEM)
#       include <experimental/filesystem>
#   endif
#endif

#if !defined(ST_WCHAR_BYTES) || ((ST_WCHAR_BYTES != 2) && (ST_WCHAR_BYTES != 4))
#   error ST_WCHAR_SIZE must either be 2 (16-bit) or 4 (32-bit)
#endif

/* This can be set globally for your project in order to change the default
 * behavior for verification of unicode data during string conversions. */
#ifndef ST_DEFAULT_VALIDATION
#   define ST_DEFAULT_VALIDATION ST::check_validity
#endif

#define ST_WHITESPACE   " \t\r\n"

// This is 256MiB worth of UTF-8 string data
#define ST_HUGE_BUFFER_SIZE 0x10000000

namespace ST
{
    enum class case_sensitivity_t
    {
        case_sensitive,
        case_insensitive
    };
    ST_ENUM_CONSTANT(case_sensitivity_t, case_sensitive);
    ST_ENUM_CONSTANT(case_sensitivity_t, case_insensitive);

    enum class utf_validation_t
    {
        assume_valid,       //! Don't do any checking
        substitute_invalid, //! Replace invalid sequences with a substitute
        check_validity,     //! Throw a ST::unicode_error for invalid sequences
    };
    ST_ENUM_CONSTANT(utf_validation_t, assume_valid);
    ST_ENUM_CONSTANT(utf_validation_t, substitute_invalid);
    ST_ENUM_CONSTANT(utf_validation_t, check_validity);

    class conversion_result
    {
        enum
        {
            result_ok = (1 << 0),
            result_full_match = (1 << 1)
        };

    public:
        explicit conversion_result() noexcept : m_flags() { }

        bool ok() const noexcept { return (m_flags & result_ok) != 0; }
        bool full_match() const noexcept { return (m_flags & result_full_match) != 0; }

    private:
        int m_flags;
        friend class string;
    };

    static_assert(std::is_standard_layout<ST::conversion_result>::value,
                  "ST::conversion_result must be standard-layout to pass across the DLL boundary");

    class string
    {
    public:
        // STL-compatible typedefs
        typedef size_t size_type;
        typedef ptrdiff_t difference_type;
        typedef char_buffer::value_type value_type;
        typedef const value_type *const_pointer;
        typedef const value_type &const_reference;

        // This should satisfy ContiguousIterator if std::array is any indication
        typedef char_buffer::const_iterator const_iterator;
        typedef std::reverse_iterator<const_iterator> const_reverse_iterator;

    private:
        char_buffer m_buffer;

        void _convert_from_utf8(const char *utf8, size_t size,
                                utf_validation_t validation)
        {
            ST_ASSERT(size < ST_HUGE_BUFFER_SIZE, "String data buffer is too large");

            if (!utf8) {
                m_buffer = char_buffer();
                return;
            }

            set(char_buffer(utf8, size), validation);
        }

        void _convert_from_utf16(const char16_t *utf16, size_t size,
                                 utf_validation_t validation)
        {
            ST_ASSERT(size < ST_HUGE_BUFFER_SIZE, "String data buffer is too large");

            size_t u8size = _ST_PRIVATE::measure_from_utf16(utf16, size);
            if (u8size == 0) {
                m_buffer = char_buffer();
                return;
            }

            m_buffer.allocate(u8size);
            auto error = _ST_PRIVATE::convert_from_utf16(m_buffer.data(), utf16, size, validation);
            if (error)
                throw ST::unicode_error(error);
        }

        void _convert_from_utf32(const char32_t *utf32, size_t size,
                                 utf_validation_t validation)
        {
            ST_ASSERT(size < ST_HUGE_BUFFER_SIZE, "String data buffer is too large");

            size_t u8size = _ST_PRIVATE::measure_from_utf32(utf32, size);
            if (u8size == 0) {
                m_buffer = char_buffer();
                return;
            }

            m_buffer.allocate(u8size);
            auto error = _ST_PRIVATE::convert_from_utf32(m_buffer.data(), utf32, size, validation);
            if (error)
                throw ST::unicode_error(error);
        }

        void _convert_from_wchar(const wchar_t *wstr, size_t size,
                                 utf_validation_t validation)
        {
#if ST_WCHAR_BYTES == 2
            _convert_from_utf16(reinterpret_cast<const char16_t *>(wstr), size, validation);
#else
            _convert_from_utf32(reinterpret_cast<const char32_t *>(wstr), size, validation);
#endif
        }

        void _convert_from_latin_1(const char *astr, size_t size)
        {
            ST_ASSERT(size < ST_HUGE_BUFFER_SIZE, "String data buffer is too large");

            size_t u8size = _ST_PRIVATE::measure_from_latin_1(astr, size);
            if (u8size == 0) {
                m_buffer = char_buffer();
                return;
            }

            m_buffer.allocate(u8size);
            _ST_PRIVATE::convert_from_latin_1(m_buffer.data(), astr, size);
        }

#ifdef ST_HAVE_CXX20_CHAR8_TYPES
        void _convert_from_utf8(const char8_t *utf8, size_t size,
                                utf_validation_t validation)
        {
            _convert_from_utf8(reinterpret_cast<const char *>(utf8),
                               size, validation);
        }
#endif

        struct from_literal_t {};
        string(const from_literal_t &, const char *data, size_t size)
            : m_buffer(data, size) { }

#ifdef ST_HAVE_CXX20_CHAR8_TYPES
        string(const from_literal_t &, const char8_t *data, size_t size)
            : m_buffer(reinterpret_cast<const char *>(data), size) { }
#endif

        struct from_validated_t {};
        string(const from_validated_t &, const char *data, size_t size)
            : m_buffer(data, size) { }
        string(const from_validated_t &, const char_buffer &buffer)
            : m_buffer(buffer) { }
        string(const from_validated_t &, char_buffer &&buffer)
            : m_buffer(std::move(buffer)) { }

#ifdef ST_HAVE_CXX20_CHAR8_TYPES
        string(const from_validated_t &, const char8_t *data, size_t size)
            : m_buffer(reinterpret_cast<const char *>(data), size) { }
#endif

    public:
        string() noexcept { }
        string(const null_t &) noexcept { }

        string(const char *cstr, size_t size = ST_AUTO_SIZE,
               utf_validation_t validation = ST_DEFAULT_VALIDATION)
        {
            if (size == ST_AUTO_SIZE)
                size = cstr ? std::char_traits<char>::length(cstr) : 0;
            _convert_from_utf8(cstr, size, validation);
        }

        string(const wchar_t *wstr, size_t size = ST_AUTO_SIZE,
               utf_validation_t validation = ST_DEFAULT_VALIDATION)
        {
            if (size == ST_AUTO_SIZE)
                size = wstr ? std::char_traits<wchar_t>::length(wstr) : 0;
            _convert_from_wchar(wstr, size, validation);
        }

        string(const char16_t *cstr, size_t size = ST_AUTO_SIZE,
               utf_validation_t validation = ST_DEFAULT_VALIDATION)
        {
            if (size == ST_AUTO_SIZE)
                size = cstr ? std::char_traits<char16_t>::length(cstr) : 0;
            _convert_from_utf16(cstr, size, validation);
        }

        string(const char32_t *cstr, size_t size = ST_AUTO_SIZE,
               utf_validation_t validation = ST_DEFAULT_VALIDATION)
        {
            if (size == ST_AUTO_SIZE)
                size = cstr ? std::char_traits<char32_t>::length(cstr) : 0;
            _convert_from_utf32(cstr, size, validation);
        }

#ifdef ST_HAVE_CXX20_CHAR8_TYPES
        string(const char8_t *cstr, size_t size = ST_AUTO_SIZE,
               utf_validation_t validation = ST_DEFAULT_VALIDATION)
        {
            if (size == ST_AUTO_SIZE)
                size = cstr ? std::char_traits<char8_t>::length(cstr) : 0;
            _convert_from_utf8(cstr, size, validation);
        }
#endif

        string(const string &copy)
            : m_buffer(copy.m_buffer) { }

        string(string &&move) noexcept
            : m_buffer(std::move(move.m_buffer)) { }

        string(const char_buffer &init,
               utf_validation_t validation = ST_DEFAULT_VALIDATION)
        {
            set(init, validation);
        }

        string(char_buffer &&init,
               utf_validation_t validation = ST_DEFAULT_VALIDATION)
        {
            set(std::move(init), validation);
        }

        string(const utf16_buffer &init,
               utf_validation_t validation = ST_DEFAULT_VALIDATION)
        {
            _convert_from_utf16(init.data(), init.size(), validation);
        }

        string(const utf32_buffer &init,
               utf_validation_t validation = ST_DEFAULT_VALIDATION)
        {
            _convert_from_utf32(init.data(), init.size(), validation);
        }

        string(const wchar_buffer &init,
               utf_validation_t validation = ST_DEFAULT_VALIDATION)
        {
            _convert_from_wchar(init.data(), init.size(), validation);
        }

#if !defined(ST_NO_STL_STRINGS)
        string(const std::string &init,
               utf_validation_t validation = ST_DEFAULT_VALIDATION)
        {
            _convert_from_utf8(init.c_str(), init.size(), validation);
        }

        string(const std::wstring &init,
               utf_validation_t validation = ST_DEFAULT_VALIDATION)
        {
            _convert_from_wchar(init.c_str(), init.size(), validation);
        }

        string(const std::u16string &init,
               utf_validation_t validation = ST_DEFAULT_VALIDATION)
        {
            _convert_from_utf16(init.c_str(), init.size(), validation);
        }

        string(const std::u32string &init,
               utf_validation_t validation = ST_DEFAULT_VALIDATION)
        {
            _convert_from_utf32(init.c_str(), init.size(), validation);
        }

#ifdef ST_HAVE_CXX20_CHAR8_TYPES
        string(const std::u8string &init,
               utf_validation_t validation = ST_DEFAULT_VALIDATION)
        {
            _convert_from_utf8(init.c_str(), init.size(), validation);
        }
#endif

#ifdef ST_HAVE_CXX17_STRING_VIEW
        string(const std::string_view &view,
               utf_validation_t validation = ST_DEFAULT_VALIDATION)
        {
            _convert_from_utf8(view.data(), view.size(), validation);
        }

        string(const std::wstring_view &view,
               utf_validation_t validation = ST_DEFAULT_VALIDATION)
        {
            _convert_from_wchar(view.data(), view.size(), validation);
        }

        string(const std::u16string_view &view,
               utf_validation_t validation = ST_DEFAULT_VALIDATION)
        {
            _convert_from_utf16(view.data(), view.size(), validation);
        }

        string(const std::u32string_view &view,
               utf_validation_t validation = ST_DEFAULT_VALIDATION)
        {
            _convert_from_utf32(view.data(), view.size(), validation);
        }
#endif

#ifdef ST_HAVE_CXX20_CHAR8_TYPES
        string(const std::u8string_view &view,
               utf_validation_t validation = ST_DEFAULT_VALIDATION)
        {
            _convert_from_utf8(view.data(), view.size(), validation);
        }
#endif

#ifdef ST_HAVE_EXPERIMENTAL_STRING_VIEW
        string(const std::experimental::string_view &view,
               utf_validation_t validation = ST_DEFAULT_VALIDATION)
        {
            _convert_from_utf8(view.data(), view.size(), validation);
        }

        string(const std::experimental::wstring_view &view,
               utf_validation_t validation = ST_DEFAULT_VALIDATION)
        {
            _convert_from_wchar(view.data(), view.size(), validation);
        }

        string(const std::experimental::u16string_view &view,
               utf_validation_t validation = ST_DEFAULT_VALIDATION)
        {
            _convert_from_utf16(view.data(), view.size(), validation);
        }

        string(const std::experimental::u32string_view &view,
               utf_validation_t validation = ST_DEFAULT_VALIDATION)
        {
            _convert_from_utf32(view.data(), view.size(), validation);
        }
#endif

#ifdef ST_HAVE_CXX17_FILESYSTEM
        string(const std::filesystem::path &path)
        {
            set(path);
        }
#endif

#ifdef ST_HAVE_EXPERIMENTAL_FILESYSTEM
        string(const std::experimental::filesystem::path &path)
        {
            set(path);
        }
#endif

#endif // !defined(ST_NO_STL_STRINGS)

        void set(const null_t &) noexcept { m_buffer = null; }

        void set(const char *cstr, size_t size = ST_AUTO_SIZE,
                 utf_validation_t validation = ST_DEFAULT_VALIDATION)
        {
            if (size == ST_AUTO_SIZE)
                size = cstr ? std::char_traits<char>::length(cstr) : 0;
            _convert_from_utf8(cstr, size, validation);
        }

        void set(const wchar_t *wstr, size_t size = ST_AUTO_SIZE,
                 utf_validation_t validation = ST_DEFAULT_VALIDATION)
        {
            if (size == ST_AUTO_SIZE)
                size = wstr ? std::char_traits<wchar_t>::length(wstr) : 0;
            _convert_from_wchar(wstr, size, validation);
        }

        void set(const char16_t *cstr, size_t size = ST_AUTO_SIZE,
                 utf_validation_t validation = ST_DEFAULT_VALIDATION)
        {
            if (size == ST_AUTO_SIZE)
                size = cstr ? std::char_traits<char16_t>::length(cstr) : 0;
            _convert_from_utf16(cstr, size, validation);
        }

        void set(const char32_t *cstr, size_t size = ST_AUTO_SIZE,
                 utf_validation_t validation = ST_DEFAULT_VALIDATION)
        {
            if (size == ST_AUTO_SIZE)
                size = cstr ? std::char_traits<char32_t>::length(cstr) : 0;
            _convert_from_utf32(cstr, size, validation);
        }

#ifdef ST_HAVE_CXX20_CHAR8_TYPES
        void set(const char8_t *cstr, size_t size = ST_AUTO_SIZE,
                 utf_validation_t validation = ST_DEFAULT_VALIDATION)
        {
            if (size == ST_AUTO_SIZE)
                size = cstr ? std::char_traits<char8_t>::length(cstr) : 0;
            _convert_from_utf8(cstr, size, validation);
        }
#endif

        void set(const string &copy)
        {
            m_buffer = copy.m_buffer;
        }

        void set(string &&move) noexcept
        {
            m_buffer = std::move(move.m_buffer);
        }

        void set(const char_buffer &init,
                 utf_validation_t validation = ST_DEFAULT_VALIDATION)
        {
            switch (validation) {
            case check_validity:
                if (!_ST_PRIVATE::validate_utf8_buffer(init))
                    throw ST::unicode_error("Invalid UTF-8 sequence");
                m_buffer = init;
                break;

            case substitute_invalid:
                m_buffer = _ST_PRIVATE::cleanup_utf8_buffer(init);
                break;

            case assume_valid:
                m_buffer = init;
                break;

            default:
                ST_ASSERT(false, "Invalid validation type");
            }
        }

        void set(char_buffer &&init,
                 utf_validation_t validation = ST_DEFAULT_VALIDATION)
        {
            switch (validation) {
            case check_validity:
                if (!_ST_PRIVATE::validate_utf8_buffer(init))
                    throw ST::unicode_error("Invalid UTF-8 sequence");
                m_buffer = std::move(init);
                break;

            case substitute_invalid:
                m_buffer = _ST_PRIVATE::cleanup_utf8_buffer(init);
                break;

            case assume_valid:
                m_buffer = std::move(init);
                break;

            default:
                ST_ASSERT(false, "Invalid validation type");
            }
        }

        void set(const utf16_buffer &init,
                 utf_validation_t validation = ST_DEFAULT_VALIDATION)
        {
            _convert_from_utf16(init.data(), init.size(), validation);
        }

        void set(const utf32_buffer &init,
                 utf_validation_t validation = ST_DEFAULT_VALIDATION)
        {
            _convert_from_utf32(init.data(), init.size(), validation);
        }

        void set(const wchar_buffer &init,
                 utf_validation_t validation = ST_DEFAULT_VALIDATION)
        {
            _convert_from_wchar(init.data(), init.size(), validation);
        }

#if !defined(ST_NO_STL_STRINGS)
        void set(const std::string &init,
                 utf_validation_t validation = ST_DEFAULT_VALIDATION)
        {
            _convert_from_utf8(init.c_str(), init.size(), validation);
        }

        void set(const std::wstring &init,
                 utf_validation_t validation = ST_DEFAULT_VALIDATION)
        {
            _convert_from_wchar(init.c_str(), init.size(), validation);
        }

        void set(const std::u16string &init,
                 utf_validation_t validation = ST_DEFAULT_VALIDATION)
        {
            _convert_from_utf16(init.c_str(), init.size(), validation);
        }

        void set(const std::u32string &init,
                 utf_validation_t validation = ST_DEFAULT_VALIDATION)
        {
            _convert_from_utf32(init.c_str(), init.size(), validation);
        }

#ifdef ST_HAVE_CXX20_CHAR8_TYPES
        void set(const std::u8string &init,
                 utf_validation_t validation = ST_DEFAULT_VALIDATION)
        {
            _convert_from_utf8(init.c_str(), init.size(), validation);
        }
#endif

#ifdef ST_HAVE_CXX17_STRING_VIEW
        void set(const std::string_view &view,
                 utf_validation_t validation = ST_DEFAULT_VALIDATION)
        {
            _convert_from_utf8(view.data(), view.size(), validation);
        }

        void set(const std::wstring_view &view,
                 utf_validation_t validation = ST_DEFAULT_VALIDATION)
        {
            _convert_from_wchar(view.data(), view.size(), validation);
        }

        void set(const std::u16string_view &view,
                 utf_validation_t validation = ST_DEFAULT_VALIDATION)
        {
            _convert_from_utf16(view.data(), view.size(), validation);
        }

        void set(const std::u32string_view &view,
                 utf_validation_t validation = ST_DEFAULT_VALIDATION)
        {
            _convert_from_utf32(view.data(), view.size(), validation);
        }
#endif

#ifdef ST_HAVE_CXX20_CHAR8_TYPES
        void set(const std::u8string_view &view,
                 utf_validation_t validation = ST_DEFAULT_VALIDATION)
        {
            _convert_from_utf8(view.data(), view.size(), validation);
        }
#endif

#ifdef ST_HAVE_EXPERIMENTAL_STRING_VIEW
        void set(const std::experimental::string_view &view,
                 utf_validation_t validation = ST_DEFAULT_VALIDATION)
        {
            _convert_from_utf8(view.data(), view.size(), validation);
        }

        void set(const std::experimental::wstring_view &view,
                 utf_validation_t validation = ST_DEFAULT_VALIDATION)
        {
            _convert_from_wchar(view.data(), view.size(), validation);
        }

        void set(const std::experimental::u16string_view &view,
                 utf_validation_t validation = ST_DEFAULT_VALIDATION)
        {
            _convert_from_utf16(view.data(), view.size(), validation);
        }

        void set(const std::experimental::u32string_view &view,
                 utf_validation_t validation = ST_DEFAULT_VALIDATION)
        {
            _convert_from_utf32(view.data(), view.size(), validation);
        }
#endif

#ifdef ST_HAVE_CXX17_FILESYSTEM
        void set(const std::filesystem::path &path)
        {
            auto path_utf8 = path.u8string();
            set_validated(path_utf8.c_str(), path_utf8.size());
        }
#endif

#ifdef ST_HAVE_EXPERIMENTAL_FILESYSTEM
        void set(const std::experimental::filesystem::path &path)
        {
            auto path_utf8 = path.u8string();
            set_validated(path_utf8.c_str(), path_utf8.size());
        }
#endif

#endif // !defined(ST_NO_STL_STRINGS)

        void set_validated(const char *text, size_t size)
        {
            m_buffer = ST::char_buffer(text, size);
        }

#ifdef ST_HAVE_CXX20_CHAR8_TYPES
        void set_validated(const char8_t *text, size_t size)
        {
            m_buffer = ST::char_buffer(reinterpret_cast<const char *>(text), size);
        }
#endif

        void set_validated(const char_buffer &buffer)
        {
            m_buffer = buffer;
        }

        void set_validated(char_buffer &&buffer)
        {
            m_buffer = std::move(buffer);
        }

        string &operator=(const null_t &) noexcept
        {
            m_buffer = null;
            return *this;
        }

        string &operator=(const char *cstr)
        {
            set(cstr);
            return *this;
        }

        string &operator=(const wchar_t *wstr)
        {
            set(wstr);
            return *this;
        }

        string &operator=(const char16_t *cstr)
        {
            set(cstr);
            return *this;
        }

        string &operator=(const char32_t *cstr)
        {
            set(cstr);
            return *this;
        }

#ifdef ST_HAVE_CXX20_CHAR8_TYPES
        string &operator=(const char8_t *cstr)
        {
            set(cstr);
            return *this;
        }
#endif

        string &operator=(const string &copy)
        {
            m_buffer = copy.m_buffer;
            return *this;
        }

        string &operator=(string &&move) noexcept
        {
            m_buffer = std::move(move.m_buffer);
            return *this;
        }

        string &operator=(const char_buffer &init)
        {
            set(init);
            return *this;
        }

        string &operator=(char_buffer &&init)
        {
            set(std::move(init));
            return *this;
        }

        string &operator=(const utf16_buffer &init)
        {
            set(init);
            return *this;
        }

        string &operator=(const utf32_buffer &init)
        {
            set(init);
            return *this;
        }

        string &operator=(const wchar_buffer &init)
        {
            set(init);
            return *this;
        }

#if !defined(ST_NO_STL_STRINGS)
        string &operator=(const std::string &init)
        {
            set(init);
            return *this;
        }

        string &operator=(const std::wstring &init)
        {
            set(init);
            return *this;
        }

        string &operator=(const std::u16string &init)
        {
            set(init);
            return *this;
        }

        string &operator=(const std::u32string &init)
        {
            set(init);
            return *this;
        }

#ifdef ST_HAVE_CXX20_CHAR8_TYPES
        string &operator=(const std::u8string &init)
        {
            set(init);
            return *this;
        }
#endif

#ifdef ST_HAVE_CXX17_STRING_VIEW
        string &operator=(const std::string_view &view)
        {
            set(view);
            return *this;
        }

        string &operator=(const std::wstring_view &view)
        {
            set(view);
            return *this;
        }

        string &operator=(const std::u16string_view &view)
        {
            set(view);
            return *this;
        }

        string &operator=(const std::u32string_view &view)
        {
            set(view);
            return *this;
        }
#endif

#ifdef ST_HAVE_CXX20_CHAR8_TYPES
        string &operator=(const std::u8string_view &view)
        {
            set(view);
            return *this;
        }
#endif

#ifdef ST_HAVE_EXPERIMENTAL_STRING_VIEW
        string &operator=(const std::experimental::string_view &view)
        {
            set(view);
            return *this;
        }

        string &operator=(const std::experimental::wstring_view &view)
        {
            set(view);
            return *this;
        }

        string &operator=(const std::experimental::u16string_view &view)
        {
            set(view);
            return *this;
        }

        string &operator=(const std::experimental::u32string_view &view)
        {
            set(view);
            return *this;
        }
#endif

#ifdef ST_HAVE_CXX17_FILESYSTEM
        string &operator=(const std::filesystem::path &path)
        {
            set(path);
            return *this;
        }
#endif

#ifdef ST_HAVE_EXPERIMENTAL_FILESYSTEM
        string &operator=(const std::experimental::filesystem::path &path)
        {
            set(path);
            return *this;
        }
#endif

#endif // !defined(ST_NO_STL_STRINGS)

        inline string &operator+=(const char *cstr);
        inline string &operator+=(const wchar_t *wstr);

        inline string &operator+=(const char16_t *cstr);
        inline string &operator+=(const char32_t *cstr);

#ifdef ST_HAVE_CXX20_CHAR8_TYPES
        inline string &operator+=(const char8_t *cstr);
#endif

        inline string &operator+=(const string &other);

        inline string &operator+=(char ch);
        inline string &operator+=(wchar_t ch);
        inline string &operator+=(char16_t ch);
        inline string &operator+=(char32_t ch);

        static string from_literal(const char *literal, size_t size)
        {
            from_literal_t lit_marker;
            return string(lit_marker, literal, size);
        }

#ifdef ST_HAVE_CXX20_CHAR8_TYPES
        static string from_literal(const char8_t *literal, size_t size)
        {
            from_literal_t lit_marker;
            return string(lit_marker, literal, size);
        }
#endif

        static string from_validated(const char *text, size_t size)
        {
            from_validated_t valid_tag;
            return string(valid_tag, text, size);
        }

#ifdef ST_HAVE_CXX20_CHAR8_TYPES
        static string from_validated(const char8_t *text, size_t size)
        {
            from_validated_t valid_tag;
            return string(valid_tag, text, size);
        }
#endif

        static string from_validated(const char_buffer &buffer)
        {
            from_validated_t valid_tag;
            return string(valid_tag, buffer);
        }

        static string from_validated(char_buffer &&buffer)
        {
            from_validated_t valid_tag;
            return string(valid_tag, std::move(buffer));
        }

        static string from_utf8(const char *utf8, size_t size = ST_AUTO_SIZE,
                                utf_validation_t validation = ST_DEFAULT_VALIDATION)
        {
            if (size == ST_AUTO_SIZE)
                size = utf8 ? std::char_traits<char>::length(utf8) : 0;

            string str;
            str._convert_from_utf8(utf8, size, validation);
            return str;
        }

#ifdef ST_HAVE_CXX20_CHAR8_TYPES
        static string from_utf8(const char8_t *utf8, size_t size = ST_AUTO_SIZE,
                                utf_validation_t validation = ST_DEFAULT_VALIDATION)
        {
            if (size == ST_AUTO_SIZE)
                size = utf8 ? std::char_traits<char8_t>::length(utf8) : 0;

            string str;
            str._convert_from_utf8(utf8, size, validation);
            return str;
        }
#endif

        static string from_utf16(const char16_t *utf16, size_t size = ST_AUTO_SIZE,
                                 utf_validation_t validation = ST_DEFAULT_VALIDATION)
        {
            if (size == ST_AUTO_SIZE)
                size = utf16 ? std::char_traits<char16_t>::length(utf16) : 0;

            string str;
            str._convert_from_utf16(utf16, size, validation);
            return str;
        }

        static string from_utf32(const char32_t *utf32, size_t size = ST_AUTO_SIZE,
                                 utf_validation_t validation = ST_DEFAULT_VALIDATION)
        {
            if (size == ST_AUTO_SIZE)
                size = utf32 ? std::char_traits<char32_t>::length(utf32) : 0;

            string str;
            str._convert_from_utf32(utf32, size, validation);
            return str;
        }

        static string from_wchar(const wchar_t *wstr, size_t size = ST_AUTO_SIZE,
                                 utf_validation_t validation = ST_DEFAULT_VALIDATION)
        {
            if (size == ST_AUTO_SIZE)
                size = wstr ? std::char_traits<wchar_t>::length(wstr) : 0;

            string str;
            str._convert_from_wchar(wstr, size, validation);
            return str;
        }

        static string from_latin_1(const char *astr, size_t size = ST_AUTO_SIZE)
        {
            if (size == ST_AUTO_SIZE)
                size = astr ? std::char_traits<char>::length(astr) : 0;

            string str;
            str._convert_from_latin_1(astr, size);
            return str;
        }

        static string from_utf8(const char_buffer &utf8,
                                utf_validation_t validation = ST_DEFAULT_VALIDATION)
        {
            string str;
            str._convert_from_utf8(utf8.data(), utf8.size(), validation);
            return str;
        }

        static string from_utf16(const utf16_buffer &utf16,
                                 utf_validation_t validation = ST_DEFAULT_VALIDATION)
        {
            string str;
            str._convert_from_utf16(utf16.data(), utf16.size(), validation);
            return str;
        }

        static string from_utf32(const utf32_buffer &utf32,
                                 utf_validation_t validation = ST_DEFAULT_VALIDATION)
        {
            string str;
            str._convert_from_utf32(utf32.data(), utf32.size(), validation);
            return str;
        }

        static string from_wchar(const wchar_buffer &wstr,
                                 utf_validation_t validation = ST_DEFAULT_VALIDATION)
        {
            string str;
            str._convert_from_wchar(wstr.data(), wstr.size(), validation);
            return str;
        }

        static string from_latin_1(const char_buffer &astr)
        {
            string str;
            str._convert_from_latin_1(astr.data(), astr.size());
            return str;
        }

#if !defined(ST_NO_STL_STRINGS)
        static string from_std_string(const std::string &sstr,
                                      utf_validation_t validation = ST_DEFAULT_VALIDATION)
        {
            string str;
            str._convert_from_utf8(sstr.c_str(), sstr.size(), validation);
            return str;
        }

        static string from_std_string(const std::wstring &wstr,
                                      utf_validation_t validation = ST_DEFAULT_VALIDATION)
        {
            string str;
            str._convert_from_wchar(wstr.c_str(), wstr.size(), validation);
            return str;
        }

        static string from_std_wstring(const std::wstring &wstr,
                                       utf_validation_t validation = ST_DEFAULT_VALIDATION)
        {
            return from_std_string(wstr, validation);
        }

        static string from_std_string(const std::u16string &ustr,
                                      utf_validation_t validation = ST_DEFAULT_VALIDATION)
        {
            string str;
            str._convert_from_utf16(ustr.c_str(), ustr.size(), validation);
            return str;
        }

        static string from_std_string(const std::u32string &ustr,
                                      utf_validation_t validation = ST_DEFAULT_VALIDATION)
        {
            string str;
            str._convert_from_utf32(ustr.c_str(), ustr.size(), validation);
            return str;
        }

#ifdef ST_HAVE_CXX20_CHAR8_TYPES
        static string from_std_string(const std::u8string &ustr,
                                      utf_validation_t validation = ST_DEFAULT_VALIDATION)
        {
            string str;
            str._convert_from_utf8(ustr.c_str(), ustr.size(), validation);
            return str;
        }
#endif

#ifdef ST_HAVE_CXX17_STRING_VIEW
        static string from_std_string(const std::string_view &view,
                                      utf_validation_t validation = ST_DEFAULT_VALIDATION)
        {
            string str;
            str._convert_from_utf8(view.data(), view.size(), validation);
            return str;
        }

        static string from_std_string(const std::wstring_view &view,
                                      utf_validation_t validation = ST_DEFAULT_VALIDATION)
        {
            string str;
            str._convert_from_wchar(view.data(), view.size(), validation);
            return str;
        }

        static string from_std_wstring(const std::wstring_view &view,
                                       utf_validation_t validation = ST_DEFAULT_VALIDATION)
        {
            return from_std_string(view, validation);
        }

        static string from_std_string(const std::u16string_view &view,
                                      utf_validation_t validation = ST_DEFAULT_VALIDATION)
        {
            string str;
            str._convert_from_utf16(view.data(), view.size(), validation);
            return str;
        }

        static string from_std_string(const std::u32string_view &view,
                                      utf_validation_t validation = ST_DEFAULT_VALIDATION)
        {
            string str;
            str._convert_from_utf32(view.data(), view.size(), validation);
            return str;
        }
#endif

#ifdef ST_HAVE_CXX20_CHAR8_TYPES
        static string from_std_string(const std::u8string_view &view,
                                      utf_validation_t validation = ST_DEFAULT_VALIDATION)
        {
            string str;
            str._convert_from_utf8(view.data(), view.size(), validation);
            return str;
        }
#endif

#ifdef ST_HAVE_EXPERIMENTAL_STRING_VIEW
        static string from_std_string(const std::experimental::string_view &view,
                                      utf_validation_t validation = ST_DEFAULT_VALIDATION)
        {
            string str;
            str._convert_from_utf8(view.data(), view.size(), validation);
            return str;
        }

        static string from_std_string(const std::experimental::wstring_view &view,
                                      utf_validation_t validation = ST_DEFAULT_VALIDATION)
        {
            string str;
            str._convert_from_wchar(view.data(), view.size(), validation);
            return str;
        }

        static string from_std_wstring(const std::experimental::wstring_view &view,
                                       utf_validation_t validation = ST_DEFAULT_VALIDATION)
        {
            return from_std_string(view, validation);
        }

        static string from_std_string(const std::experimental::u16string_view &view,
                                      utf_validation_t validation = ST_DEFAULT_VALIDATION)
        {
            string str;
            str._convert_from_utf16(view.data(), view.size(), validation);
            return str;
        }

        static string from_std_string(const std::experimental::u32string_view &view,
                                      utf_validation_t validation = ST_DEFAULT_VALIDATION)
        {
            string str;
            str._convert_from_utf32(view.data(), view.size(), validation);
            return str;
        }
#endif

#if defined(ST_HAVE_CXX17_FILESYSTEM)
        static string from_path(const std::filesystem::path &path)
        {
            string str;
            str.set(path);
            return str;
        }
#endif

#if defined(ST_HAVE_EXPERIMENTAL_FILESYSTEM)
        static string from_path(const std::experimental::filesystem::path &path)
        {
            string str;
            str.set(path);
            return str;
        }
#endif

#endif // !defined(ST_NO_STL_STRINGS)

        const char *c_str() const noexcept
        {
            return m_buffer.c_str();
        }

        const char *c_str(const char *substitute) const noexcept
        {
            return m_buffer.c_str(substitute);
        }

#ifdef ST_HAVE_CXX20_CHAR8_TYPES
        const char8_t *u8_str() const noexcept
        {
            return reinterpret_cast<const char8_t *>(m_buffer.data());
        }

        const char8_t *u8_str(const char8_t *substitute) const noexcept
        {
            return empty() ? substitute : u8_str();
        }
#endif

        const char &at(size_t position) const
        {
            return m_buffer.at(position);
        }

        const char &operator[](size_t position) const noexcept
        {
            return m_buffer.operator[](position);
        }

        const char &front() const noexcept
        {
            return m_buffer.front();
        }

        const char &back() const noexcept
        {
            return m_buffer.back();
        }

        const_iterator begin() const noexcept { return m_buffer.begin(); }
        const_iterator cbegin() const noexcept { return m_buffer.cbegin(); }
        const_iterator end() const noexcept { return m_buffer.end(); }
        const_iterator cend() const noexcept { return m_buffer.cend(); }

        const_reverse_iterator rbegin() const noexcept { return m_buffer.rbegin(); }
        const_reverse_iterator crbegin() const noexcept { return m_buffer.crbegin(); }
        const_reverse_iterator rend() const noexcept { return m_buffer.rend(); }
        const_reverse_iterator crend() const noexcept { return m_buffer.crend(); }

        char_buffer to_utf8() const noexcept { return m_buffer; }

        utf16_buffer to_utf16() const
        {
            size_t u16size = _ST_PRIVATE::measure_to_utf16(m_buffer.data(), m_buffer.size());
            if (u16size == 0)
                return null;

            utf16_buffer result;
            result.allocate(u16size);
            _ST_PRIVATE::convert_to_utf16(result.data(), m_buffer.data(), m_buffer.size());
            return result;
        }

        utf32_buffer to_utf32() const
        {
            size_t u32size = _ST_PRIVATE::measure_to_utf32(m_buffer.data(), m_buffer.size());
            if (u32size == 0)
                return null;

            utf32_buffer result;
            result.allocate(u32size);
            _ST_PRIVATE::convert_to_utf32(result.data(), m_buffer.data(), m_buffer.size());
            return result;
        }

        wchar_buffer to_wchar() const
        {
#if ST_WCHAR_BYTES == 2
            utf16_buffer utf16 = to_utf16();
            return wchar_buffer(reinterpret_cast<const wchar_t *>(utf16.data()), utf16.size());
#else
            utf32_buffer utf32 = to_utf32();
            return wchar_buffer(reinterpret_cast<const wchar_t *>(utf32.data()), utf32.size());
#endif
        }

        char_buffer to_latin_1(utf_validation_t validation = substitute_invalid) const
        {
            size_t asize = _ST_PRIVATE::measure_to_latin_1(m_buffer.data(), m_buffer.size());
            if (asize == 0)
                return null;

            char_buffer result;
            result.allocate(asize);
            auto error = _ST_PRIVATE::convert_to_latin_1(result.data(), m_buffer.data(),
                                                         m_buffer.size(), validation);
            if (error)
                throw ST::unicode_error(error);

            return result;
        }

#if !defined(ST_NO_STL_STRINGS)
        std::string to_std_string(bool utf8 = true,
                                  utf_validation_t validation = substitute_invalid) const
        {
            if (utf8)
                return std::string(c_str(), size());

            return to_latin_1(validation).to_std_string();
        }

        void to_std_string(std::string &result, bool utf8 = true,
                           utf_validation_t validation = substitute_invalid) const
        {
            result = to_std_string(utf8, validation);
        }

        std::wstring to_std_wstring() const
        {
            return to_wchar().to_std_string();
        }

        void to_std_string(std::wstring &result) const
        {
            result = to_std_wstring();
        }

        std::u16string to_std_u16string() const
        {
            return to_utf16().to_std_string();
        }

        void to_std_string(std::u16string &result) const
        {
            result = to_std_u16string();
        }

        std::u32string to_std_u32string() const
        {
            return to_utf32().to_std_string();
        }

        void to_std_string(std::u32string &result) const
        {
            result = to_std_u32string();
        }

#ifdef ST_HAVE_CXX20_CHAR8_TYPES
        std::u8string to_std_u8string() const
        {
            return std::u8string(u8_str(), size());
        }

        void to_std_string(std::u8string &result) const
        {
            result = to_std_u8string();
        }
#endif

#if defined(ST_HAVE_CXX17_FILESYSTEM)
        std::filesystem::path to_path() const
        {
            return std::filesystem::u8path(c_str(), c_str() + size());
        }
#elif defined(ST_HAVE_EXPERIMENTAL_FILESYSTEM)
        std::experimental::filesystem::path to_path() const
        {
            return std::experimental::filesystem::u8path(c_str(), c_str() + size());
        }
#endif

#if defined(ST_HAVE_CXX17_STRING_VIEW)
        std::string_view view(size_t start = 0, size_t length = ST_AUTO_SIZE) const
        {
            return m_buffer.view(start, length);
        }
#elif defined(ST_HAVE_EXPERIMENTAL_STRING_VIEW)
        std::experimental::string_view view(size_t start = 0, size_t length = ST_AUTO_SIZE) const
        {
            return m_buffer.view(start, length);
        }
#endif

#ifdef ST_HAVE_CXX17_STRING_VIEW
        operator std::string_view() const
        {
            return (std::string_view)m_buffer;
        }
#endif

#ifdef ST_HAVE_EXPERIMENTAL_STRING_VIEW
        operator std::experimental::string_view() const
        {
            return (std::experimental::string_view)m_buffer;
        }
#endif

#endif // !defined(ST_NO_STL_STRINGS)

<<<<<<< HEAD
        size_t size() const ST_NOEXCEPT { return m_buffer.size(); }
        bool empty() const ST_NOEXCEPT { return m_buffer.empty(); }
=======
        size_t size() const noexcept { return m_buffer.size(); }
        bool empty() const noexcept { return m_buffer.empty(); }
>>>>>>> 0bee62a0

        static string from_int(int value, int base = 10, bool upper_case = false)
        {
            return from_validated(_ST_PRIVATE::mini_format_int_s<int>(base, upper_case, value));
        }

        static string from_uint(unsigned int value, int base = 10, bool upper_case = false)
        {
            return from_validated(_ST_PRIVATE::mini_format_int_u<unsigned int>(base, upper_case, value));
        }

        static string from_float(float value, char format='g')
        {
            return from_validated(_ST_PRIVATE::mini_format_float<float>(value, format));
        }

        static string from_double(double value, char format='g')
        {
            return from_validated(_ST_PRIVATE::mini_format_float<double>(value, format));
        }

#ifdef ST_HAVE_INT64
        static string from_int64(int64_t value, int base = 10, bool upper_case = false)
        {
            return from_validated(_ST_PRIVATE::mini_format_int_s<int64_t>(base, upper_case, value));
        }

        static string from_uint64(uint64_t value, int base = 10, bool upper_case = false)
        {
            return from_validated(_ST_PRIVATE::mini_format_int_u<uint64_t>(base, upper_case, value));
        }
#endif

        static string from_bool(bool value)
        {
            return value ? from_literal("true", 4)
                         : from_literal("false", 5);
        }

        ST_EXPORT int to_int(int base = 0) const noexcept;
        ST_EXPORT int to_int(conversion_result &result, int base = 0) const noexcept;
        ST_EXPORT unsigned int to_uint(int base = 0) const noexcept;
        ST_EXPORT unsigned int to_uint(conversion_result &result, int base = 0) const noexcept;
        ST_EXPORT float to_float() const noexcept;
        ST_EXPORT float to_float(conversion_result &result) const noexcept;
        ST_EXPORT double to_double() const noexcept;
        ST_EXPORT double to_double(conversion_result &result) const noexcept;

#ifdef ST_HAVE_INT64
        ST_EXPORT int64_t to_int64(int base = 0) const noexcept;
        ST_EXPORT int64_t to_int64(conversion_result &result, int base = 0) const noexcept;
        ST_EXPORT uint64_t to_uint64(int base = 0) const noexcept;
        ST_EXPORT uint64_t to_uint64(conversion_result &result, int base = 0) const noexcept;
#endif

        bool to_bool() const noexcept
        {
            if (compare_i("true") == 0)
                return true;
            else if (compare_i("false") == 0)
                return false;
            return to_int() != 0;
        }

        bool to_bool(conversion_result &result) const noexcept
        {
            if (compare_i("true") == 0) {
                result.m_flags = ST::conversion_result::result_ok
                               | ST::conversion_result::result_full_match;
                return true;
            } else if (compare_i("false") == 0) {
                result.m_flags = ST::conversion_result::result_ok
                               | ST::conversion_result::result_full_match;
                return false;
            }
            return to_int(result) != 0;
        }

        ST_EXPORT int compare(const string &str, case_sensitivity_t cs = case_sensitive)
            const noexcept;
        ST_EXPORT int compare(const char *str, case_sensitivity_t cs = case_sensitive)
            const noexcept;

#ifdef ST_HAVE_CXX20_CHAR8_TYPES
        int compare(const char8_t *str, case_sensitivity_t cs = case_sensitive)
            const noexcept
        {
            return compare(reinterpret_cast<const char *>(str), cs);
        }
#endif

        ST_EXPORT int compare_n(const string &str, size_t count,
                                case_sensitivity_t cs = case_sensitive) const noexcept;
        ST_EXPORT int compare_n(const char *str, size_t count,
                                case_sensitivity_t cs = case_sensitive) const noexcept;

#ifdef ST_HAVE_CXX20_CHAR8_TYPES
        int compare_n(const char8_t *str, size_t count,
                      case_sensitivity_t cs = case_sensitive) const noexcept
        {
            return compare_n(reinterpret_cast<const char *>(str), count, cs);
        }
#endif

        int compare_i(const string &str) const noexcept
        {
            return compare(str, case_insensitive);
        }

        int compare_i(const char *str) const noexcept
        {
            return compare(str, case_insensitive);
        }

#ifdef ST_HAVE_CXX20_CHAR8_TYPES
        int compare_i(const char8_t *str) const noexcept
        {
            return compare(str, case_insensitive);
        }
#endif

        int compare_ni(const string &str, size_t count) const noexcept
        {
            return compare_n(str, count, case_insensitive);
        }

        int compare_ni(const char *str, size_t count) const noexcept
        {
            return compare_n(str, count, case_insensitive);
        }

#ifdef ST_HAVE_CXX20_CHAR8_TYPES
        int compare_ni(const char8_t *str, size_t count) const noexcept
        {
            return compare_n(str, count ,case_insensitive);
        }
#endif

        bool operator<(const string &other) const noexcept
        {
            return compare(other) < 0;
        }

        bool operator==(const null_t &) const noexcept
        {
            return empty();
        }

        bool operator==(const string &other) const noexcept
        {
            return compare(other) == 0;
        }

        bool operator==(const char *other) const noexcept
        {
            return compare(other) == 0;
        }

#ifdef ST_HAVE_CXX20_CHAR8_TYPES
        bool operator==(const char8_t *other) const noexcept
        {
            return compare(other) == 0;
        }
#endif

        bool operator!=(const null_t &) const noexcept
        {
            return !empty();
        }

        bool operator!=(const string &other) const noexcept
        {
            return compare(other) != 0;
        }

        bool operator!=(const char *other) const noexcept
        {
            return compare(other) != 0;
        }

#ifdef ST_HAVE_CXX20_CHAR8_TYPES
        bool operator!=(const char8_t *other) const noexcept
        {
            return compare(other) != 0;
        }
#endif

        ST_ssize_t find(char ch, case_sensitivity_t cs = case_sensitive)
            const noexcept
        {
            return find(0, ch, cs);
        }

        ST_ssize_t find(const char *substr, case_sensitivity_t cs = case_sensitive)
            const noexcept
        {
            return find(0, substr, cs);
        }

#ifdef ST_HAVE_CXX20_CHAR8_TYPES
        ST_ssize_t find(const char8_t *substr, case_sensitivity_t cs = case_sensitive)
            const noexcept
        {
            return find(0, substr, cs);
        }
#endif

        ST_ssize_t find(const string &substr, case_sensitivity_t cs = case_sensitive)
            const noexcept
        {
            return find(0, substr.c_str(), cs);
        }

        ST_EXPORT ST_ssize_t find(size_t start, char ch, case_sensitivity_t cs = case_sensitive)
            const noexcept;

        ST_EXPORT ST_ssize_t find(size_t start, const char *substr, case_sensitivity_t cs = case_sensitive)
            const noexcept;

#ifdef ST_HAVE_CXX20_CHAR8_TYPES
        ST_ssize_t find(size_t start, const char8_t *substr, case_sensitivity_t cs = case_sensitive)
            const noexcept
        {
            return find(start, reinterpret_cast<const char *>(substr), cs);
        }
#endif

        ST_ssize_t find(size_t start, const string &substr, case_sensitivity_t cs = case_sensitive)
            const noexcept
        {
            return find(start, substr.c_str(), cs);
        }

        ST_ssize_t find_last(char ch, case_sensitivity_t cs = case_sensitive)
            const noexcept
        {
            return find_last(ST_AUTO_SIZE, ch, cs);
        }

        ST_ssize_t find_last(const char *substr, case_sensitivity_t cs = case_sensitive)
            const noexcept
        {
            return find_last(ST_AUTO_SIZE, substr, cs);
        }

#ifdef ST_HAVE_CXX20_CHAR8_TYPES
        ST_ssize_t find_last(const char8_t *substr, case_sensitivity_t cs = case_sensitive)
            const noexcept
        {
            return find_last(ST_AUTO_SIZE, substr, cs);
        }
#endif

        ST_ssize_t find_last(const string &substr, case_sensitivity_t cs = case_sensitive)
            const noexcept
        {
            return find_last(ST_AUTO_SIZE, substr.c_str(), cs);
        }

        ST_EXPORT ST_ssize_t find_last(size_t max, char ch, case_sensitivity_t cs = case_sensitive)
            const noexcept;

        ST_EXPORT ST_ssize_t find_last(size_t max, const char *substr, case_sensitivity_t cs = case_sensitive)
            const noexcept;

#ifdef ST_HAVE_CXX20_CHAR8_TYPES
        ST_ssize_t find_last(size_t max, const char8_t *substr, case_sensitivity_t cs = case_sensitive)
            const noexcept
        {
            return find_last(max, reinterpret_cast<const char *>(substr), cs);
        }
#endif

        ST_ssize_t find_last(size_t max, const string &substr, case_sensitivity_t cs = case_sensitive)
            const noexcept
        {
            return find_last(max, substr.c_str(), cs);
        }

        bool contains(char ch, case_sensitivity_t cs = case_sensitive)
            const noexcept
        {
            return find(ch, cs) >= 0;
        }

        bool contains(const char *substr, case_sensitivity_t cs = case_sensitive)
            const noexcept
        {
            return find(substr, cs) >= 0;
        }

#ifdef ST_HAVE_CXX20_CHAR8_TYPES
        bool contains(const char8_t *substr, case_sensitivity_t cs = case_sensitive)
            const noexcept
        {
            return find(substr, cs) >= 0;
        }
#endif

        bool contains(const string &substr, case_sensitivity_t cs = case_sensitive)
            const noexcept
        {
            return find(substr, cs) >= 0;
        }

        string trim_left(const char *charset = ST_WHITESPACE) const
        {
            if (empty())
                return null;

            const char *cp = c_str();
            size_t cssize = std::char_traits<char>::length(charset);
            while (*cp && _ST_PRIVATE::find_cs(charset, cssize, *cp))
                ++cp;

            return substr(cp - c_str());
        }

        string trim_right(const char *charset = ST_WHITESPACE) const
        {
            if (empty())
                return null;

            const char *cp = c_str() + size();
            size_t cssize = std::char_traits<char>::length(charset);
            while (--cp >= c_str() && _ST_PRIVATE::find_cs(charset, cssize, *cp))
                ;

            return substr(0, cp - c_str() + 1);
        }

        string trim(const char *charset = ST_WHITESPACE) const
        {
            if (empty())
                return null;

            const char *lp = c_str();
            const char *rp = lp + size();
            size_t cssize = std::char_traits<char>::length(charset);
            while (*lp && _ST_PRIVATE::find_cs(charset, cssize, *lp))
                ++lp;
            while (--rp >= lp && _ST_PRIVATE::find_cs(charset, cssize, *rp))
                ;

            return substr(lp - c_str(), rp - lp + 1);
        }

        string substr(ST_ssize_t start, size_t count = ST_AUTO_SIZE) const
        {
            size_t max = size();

            if (count == ST_AUTO_SIZE)
                count = max;

            if (start < 0) {
                // Handle negative indexes from the right side of the string
                start += max;
                if (start < 0)
                    start = 0;
            } else if (static_cast<size_t>(start) > max) {
                return null;
            }
            if (start + count > max)
                count = max - start;

            if (start == 0 && count == max)
                return *this;

            string sub;
            sub.m_buffer.allocate(count);
            std::char_traits<char>::copy(sub.m_buffer.data(), c_str() + start, count);

            return sub;
        }

        string left(size_t size) const
        {
            return substr(0, size);
        }

        string right(size_t size) const
        {
            return substr(this->size() - size, size);
        }

        ST_EXPORT bool starts_with(const string &prefix, case_sensitivity_t cs = case_sensitive) const noexcept;
        ST_EXPORT bool starts_with(const char *prefix, case_sensitivity_t cs = case_sensitive) const noexcept;
        ST_EXPORT bool ends_with(const string &suffix, case_sensitivity_t cs = case_sensitive) const noexcept;
        ST_EXPORT bool ends_with(const char *suffix, case_sensitivity_t cs = case_sensitive) const noexcept;

#ifdef ST_HAVE_CXX20_CHAR8_TYPES
        bool starts_with(const char8_t *prefix, case_sensitivity_t cs = case_sensitive)
            const noexcept
        {
            return starts_with(reinterpret_cast<const char *>(prefix), cs);
        }

        bool ends_with(const char8_t *suffix, case_sensitivity_t cs = case_sensitive)
            const noexcept
        {
            return ends_with(reinterpret_cast<const char *>(suffix), cs);
        }
#endif

        string before_first(char sep, case_sensitivity_t cs = case_sensitive) const
        {
            ST_ssize_t first = find(sep, cs);
            if (first >= 0)
                return left(first);
            else
                return *this;
        }

        string before_first(const char *sep, case_sensitivity_t cs = case_sensitive) const
        {
            ST_ssize_t first = find(sep, cs);
            if (first >= 0)
                return left(first);
            else
                return *this;
        }

        string before_first(const string &sep, case_sensitivity_t cs = case_sensitive) const
        {
            ST_ssize_t first = find(sep, cs);
            if (first >= 0)
                return left(first);
            else
                return *this;
        }

        string after_first(char sep, case_sensitivity_t cs = case_sensitive) const
        {
            ST_ssize_t first = find(sep, cs);
            if (first >= 0)
                return substr(first + 1);
            else
                return null;
        }

        string after_first(const char *sep, case_sensitivity_t cs = case_sensitive) const
        {
            ST_ssize_t first = find(sep, cs);
            if (first >= 0)
                return substr(first + std::char_traits<char>::length(sep));
            else
                return null;
        }

        string after_first(const string &sep, case_sensitivity_t cs = case_sensitive) const
        {
            ST_ssize_t first = find(sep, cs);
            if (first >= 0)
                return substr(first + 1);
            else
                return null;
        }

        string before_last(char sep, case_sensitivity_t cs = case_sensitive) const
        {
            ST_ssize_t last = find_last(sep, cs);
            if (last >= 0)
                return left(last);
            else
                return null;
        }

        string before_last(const char *sep, case_sensitivity_t cs = case_sensitive) const
        {
            ST_ssize_t last = find_last(sep, cs);
            if (last >= 0)
                return left(last);
            else
                return null;
        }

        string before_last(const string &sep, case_sensitivity_t cs = case_sensitive) const
        {
            ST_ssize_t last = find_last(sep, cs);
            if (last >= 0)
                return left(last);
            else
                return null;
        }

        string after_last(char sep, case_sensitivity_t cs = case_sensitive) const
        {
            ST_ssize_t last = find_last(sep, cs);
            if (last >= 0)
                return substr(last + 1);
            else
                return *this;
        }

        string after_last(const char *sep, case_sensitivity_t cs = case_sensitive) const
        {
            ST_ssize_t last = find_last(sep, cs);
            if (last >= 0)
                return substr(last + std::char_traits<char>::length(sep));
            else
                return *this;
        }

        string after_last(const string &sep, case_sensitivity_t cs = case_sensitive) const
        {
            ST_ssize_t last = find_last(sep, cs);
            if (last >= 0)
                return substr(last + 1);
            else
                return *this;
        }

#ifdef ST_HAVE_CXX20_CHAR8_TYPES
        string before_first(const char8_t *sep, case_sensitivity_t cs = case_sensitive) const
        {
            return before_first(reinterpret_cast<const char *>(sep), cs);
        }

        string after_first(const char8_t *sep, case_sensitivity_t cs = case_sensitive) const
        {
            return after_first(reinterpret_cast<const char *>(sep), cs);
        }

        string before_last(const char8_t *sep, case_sensitivity_t cs = case_sensitive) const
        {
            return before_last(reinterpret_cast<const char *>(sep), cs);
        }

        string after_last(const char8_t *sep, case_sensitivity_t cs = case_sensitive) const
        {
            return after_last(reinterpret_cast<const char *>(sep), cs);
        }
#endif

        string replace(const char *from, const char *to,
                       case_sensitivity_t cs = case_sensitive,
                       utf_validation_t validation = ST_DEFAULT_VALIDATION) const
        {
            return replace(from ? string(from, ST_AUTO_SIZE, validation) : null,
                           to ? string(to, ST_AUTO_SIZE, validation) : null, cs);
        }

        string replace(const string &from, const char *to,
                       case_sensitivity_t cs = case_sensitive,
                       utf_validation_t validation = ST_DEFAULT_VALIDATION) const
        {
            return replace(from, to ? string(to, ST_AUTO_SIZE, validation) : null, cs);
        }

        string replace(const char *from, const string &to,
                       case_sensitivity_t cs = case_sensitive,
                       utf_validation_t validation = ST_DEFAULT_VALIDATION) const
        {
            return replace(from ? string(from, ST_AUTO_SIZE, validation) : null, to, cs);
        }

        string replace(const string &from, const string &to,
                       case_sensitivity_t cs = case_sensitive) const
        {
            if (empty() || from.empty())
                return *this;

            size_t outsize = size();
            const char *pstart = c_str();
            const char *pnext;
            const char *pend = pstart + size();
            if (from.size() != to.size()) {
                for ( ;; ) {
                    pnext = (cs == case_sensitive)
                            ? _ST_PRIVATE::find_cs(pstart, from.c_str())
                            : _ST_PRIVATE::find_ci(pstart, from.c_str());
                    if (!pnext)
                        break;

                    outsize += to.size() - from.size();
                    pstart = pnext + from.size();
                }
            }

            ST::char_buffer result;
            result.allocate(outsize);
            char *out = result.data();
            pstart = c_str();
            for ( ;; ) {
                pnext = (cs == case_sensitive)
                        ? _ST_PRIVATE::find_cs(pstart, from.c_str())
                        : _ST_PRIVATE::find_ci(pstart, from.c_str());
                if (!pnext)
                    break;

                std::char_traits<char>::copy(out, pstart, pnext - pstart);
                out += pnext - pstart;
                std::char_traits<char>::copy(out, to.c_str(), to.size());
                out += to.size();
                pstart = pnext + from.size();
            }

            if (pstart < pend)
                std::char_traits<char>::copy(out, pstart, pend - pstart);

            return result;
        }

        ST_DEPRECATED_IN_3_0("validation parameter is not used in replace(ST::string, ST::string) override")
        string replace(const string &from, const string &to,
                       case_sensitivity_t cs, utf_validation_t validation) const
        {
            (void)validation;
            return replace(from, to, cs);
        }

#ifdef ST_HAVE_CXX20_CHAR8_TYPES
        string replace(const char8_t *from, const char8_t *to,
                       case_sensitivity_t cs = case_sensitive,
                       utf_validation_t validation = ST_DEFAULT_VALIDATION) const
        {
            return replace(from ? string(from, ST_AUTO_SIZE, validation) : null,
                           to ? string(to, ST_AUTO_SIZE, validation) : null, cs);
        }

        string replace(const string &from, const char8_t *to,
                       case_sensitivity_t cs = case_sensitive,
                       utf_validation_t validation = ST_DEFAULT_VALIDATION) const
        {
            return replace(from, to ? string(to, ST_AUTO_SIZE, validation) : null, cs);
        }

        string replace(const char8_t *from, const string &to,
                       case_sensitivity_t cs = case_sensitive,
                       utf_validation_t validation = ST_DEFAULT_VALIDATION)
        {
            return replace(from ? string(from, ST_AUTO_SIZE, validation) : null, to, cs);
        }
#endif

        string to_upper() const
        {
            string result;
            result.m_buffer.allocate(size());
            char *dupe = result.m_buffer.data();
            const char *sp = c_str();
            const char *ep = sp + size();
            char *dp = dupe;
            while (sp < ep)
                *dp++ = _ST_PRIVATE::cl_fast_upper(*sp++);

            return result;
        }

        string to_lower() const
        {
            string result;
            result.m_buffer.allocate(size());
            char *dupe = result.m_buffer.data();
            const char *sp = c_str();
            const char *ep = sp + size();
            char *dp = dupe;
            while (sp < ep)
                *dp++ = _ST_PRIVATE::cl_fast_lower(*sp++);

            return result;
        }

        std::vector<string> split(char split_char, size_t max_splits = ST_AUTO_SIZE,
                                  case_sensitivity_t cs = case_sensitive) const
        {
            ST_ASSERT(split_char && static_cast<unsigned int>(split_char) < 0x80,
                      "Split character should be in range '\\x01'-'\\x7f'");

            std::vector<string> result;

            const char *next = c_str();
            const char *end = next + size();
            while (max_splits) {
                const char *sp = (cs == case_sensitive)
                        ? _ST_PRIVATE::find_cs(next, end - next, split_char)
                        : _ST_PRIVATE::find_ci(next, end - next, split_char);
                if (!sp)
                    break;

                result.emplace_back(string::from_validated(next, sp - next));
                next = sp + 1;
                --max_splits;
            }

            result.emplace_back(string::from_validated(next, end - next));
            return result;
        }

        std::vector<string> split(const char *splitter,
                                  size_t max_splits = ST_AUTO_SIZE,
                                  case_sensitivity_t cs = case_sensitive) const
        {
            ST_ASSERT(splitter, "ST::string::split called with null splitter");

            std::vector<string> result;
            if (!splitter)
                return result;

            // Performance improvement when splitter is "safe"
            utf_validation_t validation = assume_valid;
            const char *cp = splitter;
            while (*cp) {
                if (*cp & 0x80) {
                    validation = check_validity;
                    break;
                }
                ++cp;
            }

            const char *next = c_str();
            const char *end = next + size();
            size_t splitlen = std::char_traits<char>::length(splitter);
            while (max_splits) {
                const char *sp = (cs == case_sensitive)
                        ? _ST_PRIVATE::find_cs(next, splitter)
                        : _ST_PRIVATE::find_ci(next, splitter);
                if (!sp)
                    break;

                result.emplace_back(next, sp - next, validation);
                next = sp + splitlen;
                --max_splits;
            }

            result.emplace_back(next, end - next, validation);
            return result;
        }

        std::vector<string> split(const string &splitter,
                                  size_t max_splits = ST_AUTO_SIZE,
                                  case_sensitivity_t cs = case_sensitive) const
        {
            std::vector<string> result;

            const char *next = c_str();
            const char *end = next + size();
            while (max_splits) {
                const char *sp = (cs == case_sensitive)
                        ? _ST_PRIVATE::find_cs(next, splitter.c_str())
                        : _ST_PRIVATE::find_ci(next, splitter.c_str());
                if (!sp)
                    break;

                result.push_back(string::from_validated(next, sp - next));
                next = sp + splitter.size();
                --max_splits;
            }

            result.push_back(string::from_validated(next, end - next));
            return result;
        }

#ifdef ST_HAVE_CXX20_CHAR8_TYPES
        std::vector<string> split(const char8_t *splitter,
                                  size_t max_splits = ST_AUTO_SIZE,
                                  case_sensitivity_t cs = case_sensitive) const
        {
            return split(reinterpret_cast<const char *>(splitter), max_splits, cs);
        }
#endif

        std::vector<string> tokenize(const char *delims = ST_WHITESPACE) const
        {
            std::vector<string> result;

            const char *next = c_str();
            const char *end = next + size();
            size_t dsize = std::char_traits<char>::length(delims);
            while (next != end) {
                const char *cur = next;
                while (cur != end && !_ST_PRIVATE::find_cs(delims, dsize, *cur))
                    ++cur;

                // Found a delimiter
                if (cur != next)
                    result.emplace_back(string::from_validated(next, cur - next));

                next = cur;
                while (next != end && _ST_PRIVATE::find_cs(delims, dsize, *next))
                    ++next;
            }

            return result;
        }

        static string fill(size_t count, char c)
        {
            char_buffer result(count, c);
            return result;
        }
    };

    static_assert(std::is_standard_layout<ST::string>::value,
                  "ST::string must be standard-layout to pass across the DLL boundary");

    struct hash
    {
        ST_EXPORT size_t operator()(const string &str) const noexcept;
    };

    struct hash_i
    {
        ST_EXPORT size_t operator()(const string &str) const noexcept;
    };

    struct less_i
    {
        bool operator()(const string &left, const string &right)
            const noexcept
        {
            return left.compare_i(right) < 0;
        }
    };

    struct equal_i
    {
        bool operator()(const string &left, const string &right)
            const noexcept
        {
            return left.compare_i(right) == 0;
        }
    };

    inline string operator+(const string &left, const string &right)
    {
        ST::char_buffer cat;
        cat.allocate(left.size() + right.size());
        std::char_traits<char>::copy(&cat[0], left.c_str(), left.size());
        std::char_traits<char>::copy(&cat[left.size()], right.c_str(), right.size());

        return ST::string::from_validated(std::move(cat));
    }

    inline string operator+(const string &left, const char *right)
    {
        return operator+(left, string::from_utf8(right));
    }

    inline string operator+(const char *left, const string &right)
    {
        return operator+(string::from_utf8(left), right);
    }

    inline string operator+(const string &left, const wchar_t *right)
    {
        return operator+(left, string::from_wchar(right));
    }

    inline ST::string operator+(const wchar_t *left, const string &right)
    {
        return operator+(string::from_wchar(left), right);
    }

    inline string operator+(const string &left, const char16_t *right)
    {
        return operator+(left, string::from_utf16(right));
    }

    inline string operator+(const char16_t *left, const string &right)
    {
        return operator+(string::from_utf16(left), right);
    }

    inline string operator+(const string &left, const char32_t *right)
    {
        return operator+(left, string::from_utf32(right));
    }

    inline string operator+(const char32_t *left, const string &right)
    {
        return operator+(string::from_utf32(left), right);
    }

#ifdef ST_HAVE_CXX20_CHAR8_TYPES
    inline string operator+(const string &left, const char8_t *right)
    {
        return operator+(left, string::from_utf8(right));
    }

    inline string operator+(const char8_t *left, const string &right)
    {
        return operator+(string::from_utf8(left), right);
    }
#endif

    inline string operator+(const string &left, char32_t right)
    {
        size_t addsize = _ST_PRIVATE::measure(right);

        ST::char_buffer cat;
        cat.allocate(left.size() + addsize);
        char *catp = cat.data();
        std::char_traits<char>::copy(catp, left.c_str(), left.size());
        catp += left.size();

        auto error = _ST_PRIVATE::append_utf8(catp, right);
        if (error)
            throw ST::unicode_error(error);

        return ST::string::from_validated(std::move(cat));
    }

    inline string operator+(const string &left, char16_t right)
    {
        const char32_t uchar = right;
        return operator+(left, uchar);
    }

    inline string operator+(const string &left, char right)
    {
        const char32_t uchar = static_cast<unsigned char>(right);
        return operator+(left, uchar);
    }

    inline string operator+(const string &left, wchar_t right)
    {
#if ST_WCHAR_BYTES == 2
        const char32_t uchar = static_cast<unsigned short>(right);
#else
        const char32_t uchar = static_cast<unsigned int>(right);
#endif
        return operator+(left, uchar);
    }

    inline string operator+(char32_t left, const string &right)
    {
        size_t addsize = _ST_PRIVATE::measure(left);

        ST::char_buffer cat;
        cat.allocate(right.size() + addsize);
        char *catp = cat.data();

        auto error = _ST_PRIVATE::append_utf8(catp, left);
        if (error)
            throw ST::unicode_error(error);

        catp += addsize;
        std::char_traits<char>::copy(catp, right.c_str(), right.size());

        return ST::string::from_validated(std::move(cat));
    }

    inline string operator+(char16_t left, const string &right)
    {
        const char32_t uchar = left;
        return operator+(uchar, right);
    }

    inline string operator+(char left, const string &right)
    {
        const char32_t uchar = static_cast<unsigned char>(left);
        return operator+(uchar, right);
    }

    inline string operator+(wchar_t left, const string &right)
    {
#if ST_WCHAR_BYTES == 2
        const char32_t uchar = static_cast<unsigned short>(left);
#else
        const char32_t uchar = static_cast<unsigned int>(left);
#endif
        return operator+(uchar, right);
    }

    inline bool operator==(const null_t &, const string &right) noexcept
    {
        return right.empty();
    }

    inline bool operator!=(const null_t &, const string &right) noexcept
    {
        return !right.empty();
    }
}

ST::string &ST::string::operator+=(const char *cstr)
{
    set(*this + cstr);
    return *this;
}

ST::string &ST::string::operator+=(const wchar_t *wstr)
{
    set(*this + wstr);
    return *this;
}

ST::string &ST::string::operator+=(const char16_t *cstr)
{
    set(*this + cstr);
    return *this;
}

ST::string &ST::string::operator+=(const char32_t *cstr)
{
    set(*this + cstr);
    return *this;
}

#ifdef ST_HAVE_CXX20_CHAR8_TYPES
ST::string &ST::string::operator+=(const char8_t *cstr)
{
    set(*this + cstr);
    return *this;
}
#endif

ST::string &ST::string::operator+=(const ST::string &other)
{
    set(*this + other);
    return *this;
}

ST::string &ST::string::operator+=(char ch)
{
    set(*this + ch);
    return *this;
}

ST::string &ST::string::operator+=(char16_t ch)
{
    set(*this + ch);
    return *this;
}

ST::string &ST::string::operator+=(char32_t ch)
{
    set(*this + ch);
    return *this;
}

ST::string &ST::string::operator+=(wchar_t ch)
{
    set(*this + ch);
    return *this;
}

namespace std
{
    template <>
    struct hash<ST::string>
    {
         inline size_t operator()(const ST::string &str) const noexcept
         {
             return ST::hash()(str);
         }
    };
}

#define ST_LITERAL(str) \
    ST::string::from_literal("" str "", sizeof(str) - 1)

namespace ST { namespace literals
{
    inline ST::string operator"" _st(const char *str, size_t size)
    {
        return ST::string::from_literal(str, size);
    }

    inline ST::string operator"" _st(const wchar_t *str, size_t size)
    {
        return ST::string::from_wchar(str, size, ST::assume_valid);
    }

    inline ST::string operator"" _st(const char16_t *str, size_t size)
    {
        return ST::string::from_utf16(str, size, ST::assume_valid);
    }

    inline ST::string operator"" _st(const char32_t *str, size_t size)
    {
        return ST::string::from_utf32(str, size, ST::assume_valid);
    }

#ifdef ST_HAVE_CXX20_CHAR8_TYPES
    inline ST::string operator"" _st(const char8_t *str, size_t size)
    {
        return ST::string::from_literal(str, size);
    }
#endif
}}

#endif // _ST_STRING_H<|MERGE_RESOLUTION|>--- conflicted
+++ resolved
@@ -1373,13 +1373,8 @@
 
 #endif // !defined(ST_NO_STL_STRINGS)
 
-<<<<<<< HEAD
-        size_t size() const ST_NOEXCEPT { return m_buffer.size(); }
-        bool empty() const ST_NOEXCEPT { return m_buffer.empty(); }
-=======
         size_t size() const noexcept { return m_buffer.size(); }
         bool empty() const noexcept { return m_buffer.empty(); }
->>>>>>> 0bee62a0
 
         static string from_int(int value, int base = 10, bool upper_case = false)
         {
