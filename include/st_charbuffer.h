/*  Copyright (c) 2016 Michael Hansen

    Permission is hereby granted, free of charge, to any person obtaining a
    copy of this software and associated documentation files (the "Software"),
    to deal in the Software without restriction, including without limitation
    the rights to use, copy, modify, merge, publish, distribute, sublicense,
    and/or sell copies of the Software, and to permit persons to whom the
    Software is furnished to do so, subject to the following conditions:

    The above copyright notice and this permission notice shall be included in
    all copies or substantial portions of the Software.

    THE SOFTWARE IS PROVIDED "AS IS", WITHOUT WARRANTY OF ANY KIND, EXPRESS OR
    IMPLIED, INCLUDING BUT NOT LIMITED TO THE WARRANTIES OF MERCHANTABILITY,
    FITNESS FOR A PARTICULAR PURPOSE AND NONINFRINGEMENT. IN NO EVENT SHALL THE
    AUTHORS OR COPYRIGHT HOLDERS BE LIABLE FOR ANY CLAIM, DAMAGES OR OTHER
    LIABILITY, WHETHER IN AN ACTION OF CONTRACT, TORT OR OTHERWISE, ARISING
    FROM, OUT OF OR IN CONNECTION WITH THE SOFTWARE OR THE USE OR OTHER
    DEALINGS IN THE SOFTWARE. */

#ifndef _ST_CHARBUFFER_H
#define _ST_CHARBUFFER_H

#include "st_assert.h"

#include <cstddef>
#include <iterator>
#include <string>       // Needed for char_traits
#include <utility>      // For std::move

#if !defined(ST_NO_STL_STRINGS)
#   if defined(ST_HAVE_CXX17_STRING_VIEW)
#       include <string_view>
#   endif
#   if defined(ST_HAVE_EXPERIMENTAL_STRING_VIEW)
#       include <experimental/string_view>
#   endif
#endif

#define ST_AUTO_SIZE    (static_cast<size_t>(-1))

namespace ST
{
    // For optimized construction of empty objects
    struct null_t
    {
        constexpr null_t() noexcept { }
    };
    static constexpr null_t null;

    template <typename char_T>
    class buffer
    {
    public:
        // STL-compatible typedefs
        typedef size_t size_type;
        typedef ptrdiff_t difference_type;
        typedef char_T value_type;
        typedef value_type *pointer;
        typedef const value_type *const_pointer;
        typedef value_type &reference;
        typedef const value_type &const_reference;

        // This should satisfy ContiguousIterator if std::array is any indication
        typedef value_type *iterator;
        typedef const value_type *const_iterator;
        typedef std::reverse_iterator<iterator> reverse_iterator;
        typedef std::reverse_iterator<const_iterator> const_reverse_iterator;

    private:
        char_T *m_chars;
        size_t m_size;
        char_T m_data[ST_SHORT_STRING_LEN];

        typedef std::char_traits<char_T> traits_t;

        inline bool is_reffed() const noexcept
        {
            return m_size >= ST_SHORT_STRING_LEN;
        }

        struct _scope_deleter
        {
            // Useful for deleting the buffer at the *end* of a function,
            // even though we must capture it at the beginning, in case
            // the user does something silly like assign a buffer to itself.
            char_T *m_buffer;

            _scope_deleter(buffer<char_T> *self)
            {
                m_buffer = self->is_reffed() ? self->m_chars : nullptr;
            }

            ~_scope_deleter()
            {
                delete[] m_buffer;
            }
        };

    public:
        buffer() noexcept
            : m_chars(m_data), m_size()
        {
            traits_t::assign(m_data, ST_SHORT_STRING_LEN, 0);
        }

        buffer(const null_t &) noexcept
            : m_chars(m_data), m_size()
        {
            traits_t::assign(m_data, ST_SHORT_STRING_LEN, 0);
        }

        buffer(const buffer<char_T> &copy)
            : m_size(copy.m_size)
        {
            if (is_reffed()) {
                m_chars = new char_T[m_size + 1];
                traits_t::copy(m_chars, copy.m_chars, m_size);
                m_chars[m_size] = 0;
            } else {
                traits_t::copy(m_data, copy.m_data, ST_SHORT_STRING_LEN);
                m_chars = m_data;
            }
        }

        buffer(buffer<char_T> &&move) noexcept
            : m_size(move.m_size)
        {
            m_chars = is_reffed() ? move.m_chars : m_data;
            traits_t::copy(m_data, move.m_data, ST_SHORT_STRING_LEN);
            move.m_size = 0;
        }

        buffer(const char_T *data, size_t size)
            : m_size(size)
        {
            traits_t::assign(m_data, ST_SHORT_STRING_LEN, 0);
            m_chars = is_reffed() ? new char_T[m_size + 1] : m_data;
            traits_t::move(m_chars, data, m_size);
            m_chars[m_size] = 0;
        }

        buffer(size_t count, char_T fill)
            : m_size(count)
        {
            traits_t::assign(m_data, ST_SHORT_STRING_LEN, 0);
            m_chars = is_reffed() ? new char_T[m_size + 1] : m_data;
            traits_t::assign(m_chars, m_size, fill);
            m_chars[m_size] = 0;
        }

        ~buffer<char_T>() noexcept
        {
            if (is_reffed())
                delete[] m_chars;
        }

        buffer<char_T> &operator=(const null_t &) noexcept
        {
            _scope_deleter unref(this);
            m_chars = m_data;
            m_size = 0;
            traits_t::assign(m_data, ST_SHORT_STRING_LEN, 0);
            return *this;
        }

        buffer<char_T> &operator=(const buffer<char_T> &copy)
        {
            _scope_deleter unref(this);
            m_size = copy.m_size;
            if (is_reffed()) {
                m_chars = new char_T[m_size + 1];
                traits_t::copy(m_chars, copy.m_chars, m_size);
                m_chars[m_size] = 0;
            } else {
                traits_t::copy(m_data, copy.m_data, ST_SHORT_STRING_LEN);
                m_chars = m_data;
            }
            return *this;
        }

        buffer<char_T> &operator=(buffer<char_T> &&move) noexcept
        {
            _scope_deleter unref(this);
            m_size = move.m_size;
            m_chars = is_reffed() ? move.m_chars : m_data;
            traits_t::copy(m_data, move.m_data, ST_SHORT_STRING_LEN);
            move.m_size = 0;
            return *this;
        }

        bool operator==(const null_t &) const noexcept
        {
            return empty();
        }

        bool operator==(const buffer<char_T> &other) const noexcept
        {
            if (other.size() != size())
                return false;
            return traits_t::compare(data(), other.data(), size()) == 0;
        }

        bool operator!=(const null_t &) const noexcept
        {
            return !empty();
        }

        bool operator!=(const buffer<char_T> &other) const noexcept
        {
            return !operator==(other);
        }

        char_T *data() noexcept { return m_chars; }
        const char_T *data() const noexcept { return m_chars; }

<<<<<<< HEAD
        const char_T *c_str() const ST_NOEXCEPT { return m_chars; }
        const char_T *c_str(const char_T *substitute) const ST_NOEXCEPT
        {
            return empty() ? substitute : m_chars;
        }

        size_t size() const ST_NOEXCEPT { return m_size; }
        bool empty() const ST_NOEXCEPT { return m_size == 0; }
=======
        const char_T *c_str() const noexcept { return m_chars; }
        const char_T *c_str(const char_T *substitute) const noexcept
        {
            return empty() ? substitute : m_chars;
        }
>>>>>>> 0bee62a0

        size_t size() const noexcept { return m_size; }
        bool empty() const noexcept { return m_size == 0; }

        char_T &at(size_t index)
        {
            if (index >= size())
                throw std::out_of_range("Character index out of range");
            return m_chars[index];
        }

        const char_T &at(size_t index) const
        {
            if (index >= size())
                throw std::out_of_range("Character index out of range");
            return m_chars[index];
        }

        char_T &operator[](size_t index) noexcept
        {
            return m_chars[index];
        }

        const char_T &operator[](size_t index) const noexcept
        {
            return m_chars[index];
        }

        char_T &front() noexcept
        {
            return m_chars[0];
        }

        const char_T &front() const noexcept
        {
            return m_chars[0];
        }

        char_T &back() noexcept
        {
            return empty() ? m_chars[0] : m_chars[m_size - 1];
        }

        const char_T &back() const noexcept
        {
            return empty() ? m_chars[0] : m_chars[m_size - 1];
        }

        iterator begin() noexcept { return m_chars; }
        const_iterator begin() const noexcept { return m_chars; }
        const_iterator cbegin() const noexcept { return m_chars; }

        iterator end() noexcept { return m_chars + m_size; }
        const_iterator end() const noexcept { return m_chars + m_size; }
        const_iterator cend() const noexcept { return m_chars + m_size; }

        reverse_iterator rbegin() noexcept
        {
            return reverse_iterator(end());
        }
        const_reverse_iterator rbegin() const noexcept
        {
            return const_reverse_iterator(end());
        }
        const_reverse_iterator crbegin() const noexcept
        {
            return const_reverse_iterator(cend());
        }

        reverse_iterator rend() noexcept
        {
            return reverse_iterator(begin());
        }
        const_reverse_iterator rend() const noexcept
        {
            return const_reverse_iterator(begin());
        }
        const_reverse_iterator crend() const noexcept
        {
            return const_reverse_iterator(cbegin());
        }

        void allocate(size_t size)
        {
            if (is_reffed())
                delete[] m_chars;
            else
                traits_t::assign(m_data, ST_SHORT_STRING_LEN, 0);

            m_size = size;
            m_chars = is_reffed() ? new char_T[m_size + 1] : m_data;
            m_chars[m_size] = 0;
        }

        void allocate(size_t size, char_T fill)
        {
            allocate(size);
            traits_t::assign(m_chars, size, fill);
        }

        static inline size_t strlen(const char_T *buffer)
        {
            ST_ASSERT(buffer, "buffer<char_T>::strlen passed null buffer");
            return traits_t::length(buffer);
        }

#ifndef ST_NO_STL_STRINGS
        std::basic_string<char_T> to_std_string() const
        {
            return std::basic_string<char_T>(data(), size());
        }

#if defined(ST_HAVE_CXX17_STRING_VIEW)
        std::basic_string_view<char_T> view(size_t start = 0,
                                            size_t length = ST_AUTO_SIZE) const
        {
            if (length == ST_AUTO_SIZE)
                length = size() - start;
            return std::basic_string_view<char_T>(data() + start, length);
        }
#elif defined(ST_HAVE_EXPERIMENTAL_STRING_VIEW)
        std::experimental::basic_string_view<char_T> view(size_t start = 0,
                                                          size_t length = ST_AUTO_SIZE) const
        {
            if (length == ST_AUTO_SIZE)
                length = size() - start;
            return std::experimental::basic_string_view<char_T>(data() + start, length);
        }
#endif

#ifdef ST_HAVE_CXX17_STRING_VIEW
        operator std::basic_string_view<char_T>() const
        {
            return std::basic_string_view<char_T>(data(), size());
        }
#endif

#ifdef ST_HAVE_EXPERIMENTAL_STRING_VIEW
        operator std::experimental::basic_string_view<char_T>() const
        {
            return std::experimental::basic_string_view<char_T>(data(), size());
        }
#endif

#endif  /* ST_NO_STL_STRINGS */
    };

    typedef buffer<char>        char_buffer;
    typedef buffer<wchar_t>     wchar_buffer;
    typedef buffer<char16_t>    utf16_buffer;
    typedef buffer<char32_t>    utf32_buffer;

    template <typename char_T>
    bool operator==(const null_t &, const buffer<char_T> &right) noexcept
    {
        return right.empty();
    }

    template <typename char_T>
    bool operator!=(const null_t &, const buffer<char_T> &right) noexcept
    {
        return !right.empty();
    }
}

#endif // _ST_CHARBUFFER_H<|MERGE_RESOLUTION|>--- conflicted
+++ resolved
@@ -214,22 +214,11 @@
         char_T *data() noexcept { return m_chars; }
         const char_T *data() const noexcept { return m_chars; }
 
-<<<<<<< HEAD
-        const char_T *c_str() const ST_NOEXCEPT { return m_chars; }
-        const char_T *c_str(const char_T *substitute) const ST_NOEXCEPT
-        {
-            return empty() ? substitute : m_chars;
-        }
-
-        size_t size() const ST_NOEXCEPT { return m_size; }
-        bool empty() const ST_NOEXCEPT { return m_size == 0; }
-=======
         const char_T *c_str() const noexcept { return m_chars; }
         const char_T *c_str(const char_T *substitute) const noexcept
         {
             return empty() ? substitute : m_chars;
         }
->>>>>>> 0bee62a0
 
         size_t size() const noexcept { return m_size; }
         bool empty() const noexcept { return m_size == 0; }
